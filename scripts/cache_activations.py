import argparse
import logging
import os
import time
<<<<<<< HEAD
from typing import Optional
=======
import pickle
>>>>>>> 69251629

import torch
import transformers
from tqdm import tqdm
from transformers import get_linear_schedule_with_warmup

from src.functional import get_batch_concept_activations
from src.models import ModelandTokenizer
from src.utils import env_utils, experiment_utils, logging_utils
from src.utils.typing import LatentCacheCollection

logger = logging.getLogger(__name__)
logger.info(f"{torch.__version__=}, {torch.version.cuda=}")
logger.info(
    f"{torch.cuda.is_available()=}, {torch.cuda.device_count()=}, {torch.cuda.get_device_name()=}"
)
logger.info(f"{transformers.__version__=}")

from src.dataset_manager import DatasetManager


def cache_activations(
    model_key: str,
    dataset_group: str | None,
    interested_layer_indices: list[int] = list(range(5, 20)),
    latent_cache_dir: str = "cached_latents",
    batch_size: int = 32,
    limit_samples: Optional[int] = None,
    use_pickle: bool = False,
    device: str = "auto",
):
    # Initialize model and tokenizer
    mt = ModelandTokenizer(
        model_key=model_key,
        torch_dtype=torch.float32,
        device_map=device,
    )

    cache_dir = os.path.join(
        env_utils.DEFAULT_RESULTS_DIR,
        latent_cache_dir,
        model_key.split("/")[-1],
    )
    os.makedirs(cache_dir, exist_ok=True)

    dataset_groups = DatasetManager.list_datasets_by_group(dataset_group)
    for group_name in dataset_groups:
        group_dir = os.path.join(cache_dir, group_name)
        os.makedirs(group_dir, exist_ok=True)

        counter = 0
        dataloader = DatasetManager.from_dataset_group(
            group_name, batch_size=batch_size
        )

        if group_name in ["language_identification", "ag_news"]:
            tokenization_kwargs = {
                "padding": "max_length",
                "max_length": 200,
                "truncation": True,
            }
        else:
            tokenization_kwargs = {
                "padding": "longest",
            }

        for batch_idx, batch in enumerate(tqdm(dataloader)):
            prompts = [context_qa.context for context_qa in batch]
            questions = [context_qa.questions for context_qa in batch]
            answers = [context_qa.answers for context_qa in batch]

            latents = get_batch_concept_activations(
                mt=mt,
                prompts=prompts,
                interested_layer_indices=interested_layer_indices,
                check_prediction=None,
                on_token_occur=None,
                tokenization_kwargs=tokenization_kwargs,
            )

            # ! Right now we are not doing any kind of filtering
            # ! If we are doing any kind of runtime filtering then make sure to keep track of which samples got filtered out
            for latent_cache, question, answer in zip(latents, questions, answers):
                latent_cache.questions = question
                latent_cache.answers = [f" {a.strip()}" for a in answer]

            lcc = LatentCacheCollection(latents=latents)
            lcc.detensorize()

            if use_pickle:
                with open(os.path.join(group_dir, f"batch_{batch_idx}.pkl"), "wb") as f:
                    pickle.dump(lcc, f)
            else:
                with open(os.path.join(group_dir, f"batch_{batch_idx}.json"), "w") as f:
                    f.write(lcc.to_json())

            counter += len(latents)
            if limit_samples is not None and counter >= limit_samples:
                break

        logger.info(f"|>> done caching activations for {group_name=} in {group_dir}")

    logger.info(f"cached {counter} samples in {cache_dir}")


if __name__ == "__main__":
    parser = argparse.ArgumentParser()
    logging_utils.add_logging_args(parser)
    experiment_utils.add_experiment_args(parser)
    parser.add_argument(
        "--model",
        type=str,
        help="The model to use for caching activations.",
        default="meta-llama/Llama-3.2-3B",
    )
    parser.add_argument(
        "--dataset_group",
        type=str,
        choices=list(DatasetManager.list_datasets_by_group().keys()),
        default=None,  # if specified wll override dataset
    )
    parser.add_argument(
        "--batch_size",
        type=int,
        help="The batch size to use for caching activations.",
        default=32,
    )
    parser.add_argument(
        "--interested_layers",
        type=str,
        help="The layers to cache activations for.",
        default="10-24",
    )
    parser.add_argument(
        "--latent_cache_dir",
        type=str,
        help="The directory to save the latent caches.",
        default="cached_latents",
    )
    parser.add_argument(
        "--limit_samples",
        type=int,
        help="The maximum number of samples to cache.",
        default=20000,
    )
    parser.add_argument(
        "--use_pickle",
        type=bool,
        help="Whether to use pickle to write files. Otherwise use json.",
        default=False,
    )
    parser.add_argument(
        "--device",
        type=str,
        help="Which device to use. E.g. cuda:0, cuda:1, etc",
        default="auto",
    )

    args = parser.parse_args()
    logging_utils.configure(args)
    experiment_utils.setup_experiment(args)
    logger.info(args)

    interested_layers_range = args.interested_layers.split("-")
    interested_layers = list(
        range(int(interested_layers_range[0]), int(interested_layers_range[1]) + 1)
    )

    cache_activations(
        model_key=args.model,
        dataset_group=args.dataset_group,
        interested_layer_indices=interested_layers,
        batch_size=args.batch_size,
        latent_cache_dir=args.latent_cache_dir,
        limit_samples=args.limit_samples,
        use_pickle=args.use_pickle,
        device=args.device,
    )<|MERGE_RESOLUTION|>--- conflicted
+++ resolved
@@ -2,11 +2,7 @@
 import logging
 import os
 import time
-<<<<<<< HEAD
-from typing import Optional
-=======
 import pickle
->>>>>>> 69251629
 
 import torch
 import transformers
