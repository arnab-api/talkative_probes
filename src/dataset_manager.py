import json
import os
import math
import random
import csv
import json
from dataclasses import dataclass
from datasets import load_dataset
import logging

import src.utils.env_utils as env_utils

logger = logging.getLogger(__name__)


@dataclass
<<<<<<< HEAD
class RawExample:
    feature: str
    label: str


@dataclass
class TransformedExample:
    feature: str = ""
    label: str = ""
    context: str = ""
    query: str = ""
    answer_prompt: str = ""
    raw: RawExample | None = None
=======
class ContextAndAnswers:
    context: str
    correct: str
    incorrect: str
>>>>>>> 06b2ed14


class DatasetLoader:
    def __init__(self, group, name):
        self.group = group
        self.name = name

    # Must be overridden by dataset class
    def load(self) -> list[ContextAndAnswers]:
        raise NotImplementedError

<<<<<<< HEAD
    # If not overridden, the transformation keeps the feature/label unchanged.
    def transform(self, example: RawExample) -> TransformedExample:
        return TransformedExample(
            feature=example.feature, label=example.label, raw=example
        )

=======
>>>>>>> 06b2ed14

class GeometryOfTruthDatasetLoader(DatasetLoader):
    GROUP_NAME = "geometry_of_truth"
    DATA_FILES_PATH = os.path.join(env_utils.DEFAULT_DATA_DIR, "gmt")

    DATASET_NAMES = [
        "sp_en_trans",
        "neg_sp_en_trans",
        "cities",
        "neg_cities",
        "smaller_than",
        "larger_than",
        "common_claim_true_false",
        "companies_true_false",
        "counterfact_true_false",
    ]

    def load(self):
        examples = []
        filename = self.name + ".csv"
        with open(os.path.join(self.DATA_FILES_PATH, filename)) as f:
            reader = csv.DictReader(f)
            for row in reader:
                correct, incorrect = {
                    "0": ("false", "true"),
                    "1": ("true", "false")
                }[row["label"]]
                example = ContextAndAnswers(
                    context=row["statement"],
                    correct=correct,
                    incorrect=incorrect)
                examples.append(example)

        return examples

<<<<<<< HEAD
    def transform(self, example):
        transformed = TransformedExample()
        transformed.raw = example

        transformed.context = example.feature
        transformed.query = random.choice(self.paraphrases)

        transformed.feature = example.feature + " " + transformed.query.format("true")

        transformed.label = {"0": "No", "1": "Yes"}[example.label]

        return transformed

    @staticmethod
    def get_all_loaders():
        with open(
            os.path.join(env_utils.DEFAULT_DATA_DIR, "paraphrases/question.json"), "r"
        ) as f:
            paraphrases = json.load(f)["GMT"]

        loaders = []
        for name in GeometryOfTruthDatasetLoader.DATASET_NAMES:
            loaders.append(
                GeometryOfTruthDatasetLoader(
                    GeometryOfTruthDatasetLoader.GROUP_NAME, name, paraphrases
                )
            )
=======
    @staticmethod
    def get_all_loaders():
        loaders = []
        for name in GeometryOfTruthDatasetLoader.DATASET_NAMES:
            loaders.append(GeometryOfTruthDatasetLoader(
                GeometryOfTruthDatasetLoader.GROUP_NAME, name))
>>>>>>> 06b2ed14
        return loaders


class SstDatasetLoader(DatasetLoader):
    GROUP_NAME = "sst2"
    DATASET_NAME = "sst2"

    def __init__(self):
        super().__init__(SstDatasetLoader.GROUP_NAME, SstDatasetLoader.DATASET_NAME)

    def load(self):
        dataset = load_dataset("stanfordnlp/sst2")
        breakpoint()
        result = []
<<<<<<< HEAD
        for split in ("train", "validation", "test"):
            for sentence, label in zip(
                dataset[split]["sentence"], dataset[split]["label"]
            ):
                result.append(RawExample(feature=sentence, label=label))
=======
        for split in ("train", "validation"):
            for sentence, label in zip(dataset[split]["sentence"], dataset[split]["label"]):
                correct, incorrect = {
                    0: ("negative", "positive"),
                    1: ("positive", "negative")
                }[label]
                result.append(ContextAndAnswers(
                    context=sentence.strip(),
                    correct=correct,
                    incorrect=incorrect))
>>>>>>> 06b2ed14
        return result


# TODO (arnab): Remove some of the poor performing relations.
RELATION_FILES_ROOT = os.path.join(env_utils.DEFAULT_DATA_DIR, "relations")
RELATION_NAMES = []
for relation_type in os.listdir(RELATION_FILES_ROOT):
    for file_name in os.listdir(os.path.join(RELATION_FILES_ROOT, relation_type)):
        if file_name.endswith(".json"):
            RELATION_NAMES.append(f"{relation_type}/{file_name[:-5]}")


class RelationDatasetLoader(DatasetLoader):

    GROUP_NAME = "relations"
    DATA_FILES_PATH = RELATION_FILES_ROOT
    DATASET_NAMES = RELATION_NAMES

    def load(self):
        relation_type, relation_name = self.name.split("/")
        file_path = os.path.join(
            self.DATA_FILES_PATH, relation_type, f"{relation_name}.json"
        )
        if not os.path.exists(file_path):
            logger.error(f"File not found: {file_path}")
            return []

        examples = []
        with open(file_path, "r") as f:
            data_dict = json.load(f)
            prompt_templates = data_dict["prompt_templates"]
            objects = [sample["object"] for sample in data_dict["samples"]]
            objects = set(objects)
            for sample in data_dict["samples"]:
                template = random.choice(prompt_templates) + " {}."
                examples.append(
                    ContextAndAnswers(
                        context=template.format(sample["subject"], sample["object"]),
                        correct="true",
                        incorrect="false"
                    )
                )
                false_obj = random.choice(list(objects - {sample["object"]}))
                examples.append(
                    ContextAndAnswers(
                        context=template.format(sample["subject"], false_obj),
                        correct="false",
                        incorrect="true"
                    )
                )
        logger.info(f"Loaded {len(examples)} examples from {self.name}.")
        return examples

    @staticmethod
    def get_all_loaders():
        loaders = []
        for name in RelationDatasetLoader.DATASET_NAMES:
            loaders.append(
                RelationDatasetLoader(RelationDatasetLoader.GROUP_NAME, name)
            )
        return loaders


class DatasetManager:
    supported_datasets: dict[str, DatasetLoader] = {
        dataset.name: dataset
        for dataset in (
            GeometryOfTruthDatasetLoader.get_all_loaders()
            + [SstDatasetLoader()]
            + RelationDatasetLoader.get_all_loaders()
        )
    }

    def __init__(self, examples, batch_size, shuffle):
        self.examples = examples
        self.batch_size = batch_size

        if shuffle:
            random.shuffle(self.examples)

    def split(self, proportions):
        assert sum(proportions) <= 1

        start = 0
        end = None
        result = []
        for proportion in proportions:
            end = start + math.ceil(proportion * len(self.examples))
<<<<<<< HEAD
            result.append(
                DatasetManager(
                    self.examples[start:end],
                    self.transformer,
                    self.batch_size,
                    shuffle=False,
                )
            )
=======
            result.append(DatasetManager(self.examples[start:end],
                                         self.batch_size,
                                         shuffle=False))
>>>>>>> 06b2ed14
            start = end
        return result

    def __len__(self):
        return (len(self.examples) + self.batch_size - 1) // self.batch_size

    def __iter__(self):
        for i in range(0, len(self.examples), self.batch_size):
            yield self.examples[i : i + self.batch_size]

    @staticmethod
    def from_named_datasets(dataset_names, batch_size=1, shuffle=True):
        examples = []
        for name in dataset_names:
            dataset = DatasetManager.supported_datasets[name]
            examples.extend(dataset.load())
        return DatasetManager(examples, batch_size, shuffle)

    @staticmethod
    def from_dataset_group(group, **kwargs):
        datasets = DatasetManager.list_datasets_by_group(group)
        return DatasetManager.from_named_datasets(datasets[group], **kwargs)

    @staticmethod
    def list_datasets_by_group(group=None):
        result = {}
        for name, dataset in DatasetManager.supported_datasets.items():
            if group is not None and dataset.group != group:
                continue
            if dataset.group not in result:
                result[dataset.group] = []
            result[dataset.group].append(name)
        return result

    @staticmethod
    def list_dataset_groups():
        return list(
            set(
                [
                    dataset.group
                    for dataset in DatasetManager.supported_datasets.values()
                ]
            )
        )<|MERGE_RESOLUTION|>--- conflicted
+++ resolved
@@ -14,26 +14,10 @@
 
 
 @dataclass
-<<<<<<< HEAD
-class RawExample:
-    feature: str
-    label: str
-
-
-@dataclass
-class TransformedExample:
-    feature: str = ""
-    label: str = ""
-    context: str = ""
-    query: str = ""
-    answer_prompt: str = ""
-    raw: RawExample | None = None
-=======
 class ContextAndAnswers:
     context: str
     correct: str
     incorrect: str
->>>>>>> 06b2ed14
 
 
 class DatasetLoader:
@@ -45,15 +29,6 @@
     def load(self) -> list[ContextAndAnswers]:
         raise NotImplementedError
 
-<<<<<<< HEAD
-    # If not overridden, the transformation keeps the feature/label unchanged.
-    def transform(self, example: RawExample) -> TransformedExample:
-        return TransformedExample(
-            feature=example.feature, label=example.label, raw=example
-        )
-
-=======
->>>>>>> 06b2ed14
 
 class GeometryOfTruthDatasetLoader(DatasetLoader):
     GROUP_NAME = "geometry_of_truth"
@@ -77,54 +52,25 @@
         with open(os.path.join(self.DATA_FILES_PATH, filename)) as f:
             reader = csv.DictReader(f)
             for row in reader:
-                correct, incorrect = {
-                    "0": ("false", "true"),
-                    "1": ("true", "false")
-                }[row["label"]]
+                correct, incorrect = {"0": ("false", "true"), "1": ("true", "false")}[
+                    row["label"]
+                ]
                 example = ContextAndAnswers(
-                    context=row["statement"],
-                    correct=correct,
-                    incorrect=incorrect)
+                    context=row["statement"], correct=correct, incorrect=incorrect
+                )
                 examples.append(example)
 
         return examples
 
-<<<<<<< HEAD
-    def transform(self, example):
-        transformed = TransformedExample()
-        transformed.raw = example
-
-        transformed.context = example.feature
-        transformed.query = random.choice(self.paraphrases)
-
-        transformed.feature = example.feature + " " + transformed.query.format("true")
-
-        transformed.label = {"0": "No", "1": "Yes"}[example.label]
-
-        return transformed
-
     @staticmethod
     def get_all_loaders():
-        with open(
-            os.path.join(env_utils.DEFAULT_DATA_DIR, "paraphrases/question.json"), "r"
-        ) as f:
-            paraphrases = json.load(f)["GMT"]
-
         loaders = []
         for name in GeometryOfTruthDatasetLoader.DATASET_NAMES:
             loaders.append(
                 GeometryOfTruthDatasetLoader(
-                    GeometryOfTruthDatasetLoader.GROUP_NAME, name, paraphrases
-                )
-            )
-=======
-    @staticmethod
-    def get_all_loaders():
-        loaders = []
-        for name in GeometryOfTruthDatasetLoader.DATASET_NAMES:
-            loaders.append(GeometryOfTruthDatasetLoader(
-                GeometryOfTruthDatasetLoader.GROUP_NAME, name))
->>>>>>> 06b2ed14
+                    GeometryOfTruthDatasetLoader.GROUP_NAME, name
+                )
+            )
         return loaders
 
 
@@ -139,24 +85,19 @@
         dataset = load_dataset("stanfordnlp/sst2")
         breakpoint()
         result = []
-<<<<<<< HEAD
-        for split in ("train", "validation", "test"):
+        for split in ("train", "validation"):
             for sentence, label in zip(
                 dataset[split]["sentence"], dataset[split]["label"]
             ):
-                result.append(RawExample(feature=sentence, label=label))
-=======
-        for split in ("train", "validation"):
-            for sentence, label in zip(dataset[split]["sentence"], dataset[split]["label"]):
                 correct, incorrect = {
                     0: ("negative", "positive"),
-                    1: ("positive", "negative")
+                    1: ("positive", "negative"),
                 }[label]
-                result.append(ContextAndAnswers(
-                    context=sentence.strip(),
-                    correct=correct,
-                    incorrect=incorrect))
->>>>>>> 06b2ed14
+                result.append(
+                    ContextAndAnswers(
+                        context=sentence.strip(), correct=correct, incorrect=incorrect
+                    )
+                )
         return result
 
 
@@ -196,7 +137,7 @@
                     ContextAndAnswers(
                         context=template.format(sample["subject"], sample["object"]),
                         correct="true",
-                        incorrect="false"
+                        incorrect="false",
                     )
                 )
                 false_obj = random.choice(list(objects - {sample["object"]}))
@@ -204,7 +145,7 @@
                     ContextAndAnswers(
                         context=template.format(sample["subject"], false_obj),
                         correct="false",
-                        incorrect="true"
+                        incorrect="true",
                     )
                 )
         logger.info(f"Loaded {len(examples)} examples from {self.name}.")
@@ -245,20 +186,9 @@
         result = []
         for proportion in proportions:
             end = start + math.ceil(proportion * len(self.examples))
-<<<<<<< HEAD
             result.append(
-                DatasetManager(
-                    self.examples[start:end],
-                    self.transformer,
-                    self.batch_size,
-                    shuffle=False,
-                )
-            )
-=======
-            result.append(DatasetManager(self.examples[start:end],
-                                         self.batch_size,
-                                         shuffle=False))
->>>>>>> 06b2ed14
+                DatasetManager(self.examples[start:end], self.batch_size, shuffle=False)
+            )
             start = end
         return result
 
