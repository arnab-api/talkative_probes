--- conflicted
+++ resolved
@@ -93,11 +93,6 @@
     list[PredictedToken]
     | tuple[list[PredictedToken], dict[int, tuple[int, PredictedToken]]]
 ):
-<<<<<<< HEAD
-=======
-    placeholder = "placeholder"
-    copy_prompt = f"cat -> cat; hello -> hello; copy -> copy; {placeholder} ->"
->>>>>>> 3886d005
     input = prepare_input(
         tokenizer=mt,
         prompts=target_prompt,
